"""Functions to read through eBay orders and load customers and addresses."""

from __future__ import unicode_literals
from __future__ import print_function

import datetime
from types import MethodType

import frappe
from frappe import msgprint,_
<<<<<<< HEAD
=======
from frappe.utils import cstr
>>>>>>> 7ced685e

from ebay_requests import get_orders

# Option to use eBay shipping address name as customer name.
# eBay does not normally provide buyer name.
# Don't say you weren't warned...
assume_shipping_name_is_ebay_name = True

# Maximum number of attempts to add duplicate address (by adding -1, -2 etc)
maximum_address_duplicates = 4

@frappe.whitelist()
def sync():
    """Sync the Ebay database with the Frappe database."""

    # Load orders from Ebay
    orders, num_days = get_orders()

    # Create a synchronization log
    log_dict = {"doctype": "eBay sync log",
                "ebay_sync_datetime": datetime.datetime.now(),
                "ebay_sync_days": num_days,
                "ebay_log_table": []}
    changes = []

    try:
        # Load new customers
        for order in orders:
            cust_details, address_details = extract_customer(order)
            create_customer(cust_details, address_details, changes)

        # Not currently useful
        #for order in orders:
            #order_details = extract_order_info(order, changes)
            #create_ebay_order(order_details, changes)

    finally:
        # Save the log, regardless of how far we got
        for change in changes:
            log_dict['ebay_log_table'].append(change)
        log = frappe.get_doc(log_dict)
        log.insert()
        frappe.db.commit()


def extract_customer(order):
    """Process an order, and extract limited customer information.

    order - a single order entry from the eBay TradingAPI.

    Returns a tuple of two dictionarys.
    The first dictionary is ready to create a Customer Doctype entry.
    The second dictionary is ready to create an Address Doctype entry.
    The second dictionary could be replaced by None if there is no address.
    """

    ebay_user_id = order['BuyerUserID']

    is_pickup_order = 'PickupMethodSelected' in order

    has_shipping_address = order['ShippingAddress']['Name'] is not None

    if has_shipping_address:
        shipping_name = order['ShippingAddress']['Name']
        # Tidy up ShippingAddress name, if entirely lower/upper case and not
        # a single word
        if ((shipping_name.islower() or shipping_name.isupper()) and
                ' ' in shipping_name):
            shipping_name = shipping_name.title()

    if has_shipping_address and assume_shipping_name_is_ebay_name:
        customer_name = shipping_name
    else:
        customer_name = ebay_user_id

    customer_dict = {
        "doctype": "Customer",
        "customer_name" : customer_name,
        "ebay_user_id": ebay_user_id,
        "customer_group": _("Individual"),
        "territory": _("All Territories"),
        "customer_type": _("Individual")}

    if has_shipping_address:
        # Attempt to get email address
        transactions = order['TransactionArray']['Transaction']
        email_id = None
        email_ids = [x['Buyer']['Email'] for x in transactions]
        if email_ids.count(email_ids[0]) == len(email_ids):
            # All email_ids are identical
            if email_ids[0] != 'Invalid Request':
                email_id = email_ids[0]

        # Rest of the information
        postcode = order['ShippingAddress']['PostalCode']
        address_line1 = order['ShippingAddress']['Street1']
        address_line2 = order['ShippingAddress']['Street2']
        country = order['ShippingAddress']['CountryName']
        if country is not None:
            country = country.title()

            if country in ['UK', 'GB', 'Great Britain']:
                country = 'United Kingdom'

            country_query = frappe.db.get_value(
                'Country', filters={'name': country}, fieldname='name')
            if country_query is None:
                if address_line2:
                    address_line2 = address_line2 + '\n' + country
                else:
                    address_line2 = country
                country = None

        # If we have a pickup order, there is no eBay AddressID (so make one)
        if is_pickup_order:
            ebay_address_id = (ebay_user_id + '_PICKUP_' +
                               address_line1.replace(' ', '_'))
        else:
            ebay_address_id = order['ShippingAddress']['AddressID']

        # Prepare the address dictionary
        if postcode is not None and country=='United Kingdom':
            postcode = sanitize_postcode(postcode)
        address_dict = {
            "doctype": "Address",
            "address_title": shipping_name,
            "ebay_address_id": ebay_address_id,
            "address_type": _("Shipping"),
            "address_line1": address_line1,
            "address_line2": address_line2,
            "city": order['ShippingAddress']['CityName'],
            "state": order['ShippingAddress']['StateOrProvince'],
            "pincode": postcode,
            "country": country,
            "phone": order['ShippingAddress']['Phone'],
            "email_id": email_id,
            "customer_name": customer_name}
    else:
        address_dict = None

    return customer_dict, address_dict


def extract_order_info(order, changes=None):
    """Process an order, and extract limited transaction information.

    order - a single order entry from the eBay TradingAPI.
    changes - A sync log list to append to.

    Returns dictionary for eBay order entries."""

    if changes is None:
        changes = []

    ebay_user_id = order['BuyerUserID']

    # Get customer information
    cust_fields = db_get_ebay_cust(
        ebay_user_id, fields=["name", "customer_name"],
        log=changes, none_ok=False)

    # Get address information, if available
    if 'AddressID' in order['ShippingAddress']:
        ebay_address_id = order['ShippingAddress']['AddressID']

        db_address_name = db_get_ebay_address(
            ebay_address_id, fields=["name"],
            log=changes, none_ok=False)["name"]
    else:
        ebay_address_id = None
        db_address_name = None

    order_dict = {"doctype": "eBay order",
                  "name": order['OrderID'],
                  "ebay_order_id": order['OrderID'],
                  "ebay_user_id": order['BuyerUserID'],
                  "ebay_address_id": ebay_address_id,
                  "customer": cust_fields["name"],
                  "customer_name": cust_fields["customer_name"],
                  "address": db_address_name}

    return order_dict


def create_customer(customer_dict, address_dict, changes=None):
    """Process an order and add the customer; add customer address.
    Does not duplicate entries where possible.

    customer_dict - A dictionary ready to create a Customer doctype.
    address_dict - A dictionary ready to create an Address doctype (or None).
    changes - A sync log list to append to.

    Returns a list of dictionaries for eBay sync log entries."""

    if changes is None:
        changes = []

    updated_db = False

    # First test if the customer already exists
    db_cust_name = None
    ebay_user_id = customer_dict['ebay_user_id']
    if address_dict is not None:
        ebay_address_id = address_dict['ebay_address_id']

    cust_fields = db_get_ebay_cust(
        ebay_user_id, fields=["name", "customer_name"],
        log=changes, none_ok=True)

    if cust_fields is None:
        # We don't have a customer with a matching ebay_user_id
        matched_non_eBay = False

        # If we also have an address, check if we have a
        # matching postcode and name
        if address_dict is not None:
            address_queries = frappe.db.get_all(
                "Address",
                filters={"pincode": address_dict['pincode']},
                fields=["name", "customer"])
            if len(address_queries) == 1:
                # We have a matching postcode - match the name
                db_address_test = address_queries[0]["name"]
                db_cust_name_test = address_queries[0]["customer"]
                cust_queries_test = frappe.db.get_values(
                    "Customer",
                    filters={"name": db_cust_name_test},
                    fieldname="customer_name")
                if len(cust_queries_test) == 1:
                    db_cust_customer_name_test = cust_queries_test[0][0]
                    if (address_dict['customer_name'] ==
                            db_cust_customer_name_test):
                        # We have matched name and postcode
                        matched_non_eBay = True
                        cust_doc = frappe.get_doc("Customer", db_cust_name_test)
                        cust_doc.ebay_user_id = ebay_user_id
                        cust_doc.save()
                        updated_db = True
                        db_cust_name = db_cust_name_test
                        db_cust_customer_name = db_cust_customer_name_test
                        msgprint('Located non-eBay user: ' +
                                 ebay_user_id + ' : ' +
                                 db_cust_customer_name_test)
                        changes.append({"ebay_change": "Located non-eBay user",
                                       "ebay_user_id": ebay_user_id,
                                       "customer_name": db_cust_customer_name,
                                       "customer": db_cust_name,
                                       "address": db_address_test,
                                       "ebay_order": None})

        if not matched_non_eBay:
            msgprint('Adding a user: ' + ebay_user_id +
                     ' : ' + customer_dict['customer_name'])
            changes.append({"ebay_change": "Adding a user",
                           "ebay_user_id": ebay_user_id,
                           "customer_name": customer_dict['customer_name'],
                           "customer": None,
                           "address": None,
                           "ebay_order": None})
    else:
        # We have a customer with a matching ebay_user_id
        db_cust_name = cust_fields['name']
        db_cust_customer_name = cust_fields['customer_name']
        msgprint('User already exists: ' + ebay_user_id +
                 ' : ' + db_cust_customer_name)
        changes.append({"ebay_change": "User already exists",
                       "ebay_user_id": ebay_user_id,
                       "customer_name": db_cust_customer_name,
                       "customer": db_cust_name,
                       "address": None,
                       "ebay_order": None})

    # Add customer if required
    if db_cust_name is None:
        frappe.get_doc(customer_dict).insert()
        updated_db = True

    if address_dict is None:
        add_address = False
    else:
        address_fields = db_get_ebay_address(
            ebay_address_id, fields=["name"], log=changes, none_ok=True)

        if address_fields is None:
            # Address does not exist; add address
            add_address = True
            db_address_name = None
        else:
            # Address does exist; do not add address
            add_address = False
            db_address_name = address_fields["name"]

        # Test if there is already an identical address without the AddressID
        if not add_address:
            keys = ('address_line1', 'address_line2', 'city', 'pincode')
            filters = {}
            for key in keys:
                if address_dict[key] is not None:
                    filters[key] = address_dict[key]

            address_queries = frappe.db.get_values(
                "Address",
                filters=filters,
                fieldname="name")

            if len(address_queries) == 1:
                # We have found a matching address; add eBay AddressID
                db_address_name = address_queries[0][0]
                address_doc = frappe.get_doc("Address", db_address_name)
                address_doc.ebay_address_id = ebay_address_id
                address_doc.save()
                updated_db = True

        # Check that customer has a name, not just an eBay user id
        # If not, update with new name if assume_shipping_name_is_ebay_name
        if (db_cust_name is not None) and (assume_shipping_name_is_ebay_name):
            if db_cust_customer_name == ebay_user_id:
                customer_doc = frappe.get_doc("Customer", db_cust_name)
                customer_doc.customer_name = address_dict["customer_name"]
                customer_doc.save()
                msgprint('Updated name: ' + ebay_user_id + ' -> ' +
                         address_dict["customer_name"])
                changes.append({"ebay_change": "Updated name",
                               "ebay_user_id": ebay_user_id,
                               "customer_name": address_dict["customer_name"],
                               "customer": db_cust_name,
                               "address": db_address_name,
                               "ebay_order": None})
                updated_db = True

    # Add address if required
    if add_address:
        if db_cust_name is None:
            # Find new customer 'name' field
            db_cust_name = db_get_ebay_cust(
                ebay_user_id, fields=["name"],
                log=changes, none_ok=False)["name"]
        address_dict['customer'] = db_cust_name
        address_doc = frappe.get_doc(address_dict)
        try:
            address_doc.insert()
        except frappe.DuplicateEntryError as ex:
            # An address based on address_title autonaming already exists
                # Get new doc, add a digit to the name and retry
            frappe.db.rollback()
            for suffix_id in xrange(1,maximum_address_duplicates+1):
                address_doc = frappe.get_doc(address_dict)
                # Hackily patch out autoname function and do it by hand
                address_doc.autoname = MethodType(lambda self: None,
                                                  address_doc)
                address_doc.name = (cstr(address_doc.address_title).strip()
                                    + "-"
                                    + cstr(address_doc.address_type).strip()
                                    + "-" + str(suffix_id))
                try:
                    address_doc.insert()
                    break
                except frappe.DuplicateEntryError:
                    frappe.db.rollback()
                    continue
            else:
                raise ValueError('Too many duplicate entries of this address!')
        updated_db = True

    # Commit changes to database
    if updated_db:
        frappe.db.commit()

    return None


def create_ebay_order(order_dict, changes):
    """Process an eBay order and add eBay order document.
    Does not duplicate entries where possible.

    order_dict - A dictionary ready to create a eBay order doctype.
    changes - A sync log list to append to.

    Returns a list of dictionaries for eBay sync log entries."""

    if changes is None:
        changes = []

    updated_db = False

    ebay_order_id = order_dict['ebay_order_id']
    ebay_user_id = order_dict['ebay_user_id']
    ebay_address_id = order_dict['ebay_address_id']

    order_fields = db_get_ebay_order(
        ebay_order_id, fields=["name"], log=changes, none_ok=True)

    if order_fields is None:
        # Order does not exist, create eBay order
        db_cust_name = order_dict['customer']
        db_cust_customer_name = order_dict['customer_name']
        db_address_name = order_dict['address']

        cust_queries = frappe.db.get_all(
            "Customer",
            filters={'ebay_user_id': ebay_user_id},
            fields=['name', 'customer_name'])

        cust_fields = db_get_ebay_cust(
            ebay_user_id, fields=["name", "customer_name"],
            log=changes, none_ok=False)

        db_cust_name = cust_fields['name']
        db_cust_customer_name = cust_fields['customer_name']

        frappe.get_doc(order_dict).insert()
        msgprint('Adding eBay order: ' + ebay_user_id + ' : ' +
                 ebay_order_id)
        changes.append({"ebay_change": "Adding eBay order",
                       "ebay_user_id": ebay_user_id,
                       "customer_name": db_cust_customer_name,
                       "customer": db_cust_name,
                       "address": db_address_name,
                       "ebay_order": ebay_order_id})
        updated_db = True

    else:
        # Order already exists
        # TODO Check if status of order has changed, and if so update??
        # TODO - Should probably check correct customer is linked
        db_order_name = order_fields["name"]
        cust_fields = db_get_ebay_cust(
            ebay_user_id, fields=["name", "customer_name"],
            log=changes, none_ok=False)
        msgprint('eBay order already exists: ' + ebay_user_id + ' : ' +
                 ebay_order_id)
        changes.append({"ebay_change": "eBay order already exists",
                       "ebay_user_id": ebay_user_id,
                       "customer_name": cust_fields["customer_name"],
                       "customer": cust_fields["name"],
                       "address": None,
                       "ebay_order": db_order_name})

    # Commit changes to database
    if updated_db:
        frappe.db.commit()

    return None


def sanitize_postcode(in_postcode):
    """Take a UK postcode and tidy it up (spacing and capitals)."""

    postcode = in_postcode.strip().replace(' ', '').upper()
    if (6 > len(postcode) > 8):
        print(in_postcode)
        raise ValueError('Unknown postcode type!')
        return in_postcode

    # A single space always precedes the last three characters of a UK postcode
    postcode = postcode[:-3] + ' ' + postcode[-3:]

    return postcode


def sync_error(changes, error_item, error_message,
               ebay_user_id=None, customer_name=None, customer=None,
               address=None, ebay_order=None):
    """Print an error encountered during synchronization.

    Print an error message and item to the console. Log the error message
    to the change log. Throw a frappe error with the error message."""
    print(error_message)
    print(error_item)
    changes.append({"ebay_change": error_message,
                   "ebay_user_id": ebay_user_id,
                   "customer_name": customer_name,
                   "customer": customer,
                   "address": address,
                   "ebay_order": ebay_order})
    msgprint(error_message)
    raise ValueError(error_message)
    #frappe.throw(error_message)  # doesn't produce traceback


def db_get_ebay_cust(ebay_user_id, fields=None, log=None, none_ok=True):
    """Shorthand function for db_get_ebay_doc for Customer"""

    return db_get_ebay_doc("Customer", "ebay_user_id", ebay_user_id,
                           fields, log, none_ok)


def db_get_ebay_address(ebay_address_id, fields=None, log=None, none_ok=True):
    """Shorthand function for db_get_ebay_doc for Address"""

    return db_get_ebay_doc("Address", "ebay_address_id", ebay_address_id,
                           fields, log, none_ok)


def db_get_ebay_order(ebay_order_id, fields=None, log=None, none_ok=True):
    """Shorthand function for db_get_ebay_doc for eBay order"""

    return db_get_ebay_doc("eBay order", "ebay_order_id", ebay_order_id,
                           fields, log, none_ok)


def db_get_ebay_doc(doctype, ebay_id_name, ebay_id,
                    fields=None, log=None, none_ok=True):
    """Get document with matching ebay_id from database.

    Search in the database for document with matching ebay_id_name = ebay_id.
    If fields is None, get the document and return as_dict().
    If fields is not None, return the dict of fields for that for that document.

    If more than one customer found raise an error.
    If no customers found and none_ok is False raise an error, else
    return None.
    """

    error_message = None

    if fields is None:
        fields_search = ["name"]
    else:
        fields_search = fields

    doc_queries = frappe.db.get_all(
        doctype,
        filters={ebay_id_name: ebay_id},
        fields=fields_search)

    if len(doc_queries) == 1:
        if fields is None:
            db_doc_name = doc_queries[0]['name']
            retval = frappe.get_doc(doctype, db_doc_name).as_dict()
        else:
            retval = doc_queries[0]
    elif len(doc_queries) == 0:
        if none_ok:
            retval = None
        else:
            error_message = "No {} found with matching {} = {}!".format(
                doctype, ebay_id_name, ebay_id)
    else:
        error_message = "Multiple {} found with matching {} = {}!".format(
            doctype, ebay_id_name, ebay_id)

    # Print/log error message
    if error_message is not None:
        if log is None:
            frappe.throw(error_message)
        else:
            errstring = ebay_id_name + ' : ' + ebay_id
            sync_error(
                log, doc_queries, error_message, customer_name=errstring)

    return retval<|MERGE_RESOLUTION|>--- conflicted
+++ resolved
@@ -8,10 +8,7 @@
 
 import frappe
 from frappe import msgprint,_
-<<<<<<< HEAD
-=======
 from frappe.utils import cstr
->>>>>>> 7ced685e
 
 from ebay_requests import get_orders
 

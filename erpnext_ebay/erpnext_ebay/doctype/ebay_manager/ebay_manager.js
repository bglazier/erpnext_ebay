// Copyright (c) 2016, Ben Glazier and contributors
// For license information, please see license.txt

frappe.ui.form.on('eBay Manager', {
    refresh: function(frm) {},


    customer_sync: function(frm) {
        frappe.call({
            method: "erpnext_ebay.sync_customers.sync",
            args: {},
            callback: function(r){}
                //cur_frm.reload_doc();
        });
    },


    create_garagesale: function(frm) {
        if (confirm('Have you relisted ended eBay listings?')) {
            // Run it!
            frappe.call({
                method: "erpnext_ebay.garage_sale.run_cron_create_xml",
                args: {},
                callback: function(r){}
            });
        }
    },


    price_sync: function(frm) {
        frappe.call({
            method: "erpnext_ebay.ebay_price_sync.price_sync",
            args: {},
            callback: function(r) {}
        });
    }
<<<<<<< HEAD
=======
    
    



});


frappe.ui.form.on('eBay Manager', 'price_sync', function(frm) {
	
    var r = ''
	frappe.call({
			method: "erpnext_ebay.ebay_price_sync.price_sync",
			args: {},
			callback: function(r){}
			});


});




frappe.ui.form.on('eBay Manager', 'category_sync', function(frm) {
	
    var r = ''
	frappe.call({
			method: "erpnext_ebay.ebay_categories.category_sync",
			args: {},
			callback: function(r){}
			});


>>>>>>> 02b5dd8c
});<|MERGE_RESOLUTION|>--- conflicted
+++ resolved
@@ -34,26 +34,6 @@
             callback: function(r) {}
         });
     }
-<<<<<<< HEAD
-=======
-    
-    
-
-
-
-});
-
-
-frappe.ui.form.on('eBay Manager', 'price_sync', function(frm) {
-	
-    var r = ''
-	frappe.call({
-			method: "erpnext_ebay.ebay_price_sync.price_sync",
-			args: {},
-			callback: function(r){}
-			});
-
-
 });
 
 
@@ -69,5 +49,4 @@
 			});
 
 
->>>>>>> 02b5dd8c
 });